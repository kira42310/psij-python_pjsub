--- conflicted
+++ resolved
@@ -5,11 +5,7 @@
 from pathlib import Path
 from typing import Optional, List
 
-<<<<<<< HEAD
-from psij.launcher import Launcher
-=======
 from psij.job_launcher import Launcher
->>>>>>> ab9c29ec
 from psij.job_executor_config import JobExecutorConfig
 from psij.job import Job
 
@@ -130,11 +126,7 @@
             raise
 
     def get_launch_command(self, job: Job, log_file: Optional[str] = None) -> List[str]:
-<<<<<<< HEAD
-        """See :func:`~psij.launcher.Launcher.get_launch_command`."""
-=======
         """See :func:`~psij.job_launcher.Launcher.get_launch_command`."""
->>>>>>> ab9c29ec
         spec = job.spec
         assert spec is not None
 
@@ -163,17 +155,9 @@
         return []
 
     def is_launcher_failure(self, output: str) -> bool:
-<<<<<<< HEAD
-        """See :func:`~psij.launcher.Launcher.is_launcher_failure`."""
-        return output.split('\n')[-1] != '_PSI_J_LAUNCHER_DONE'
-
-    def get_launcher_failure_message(self, output: str) -> str:
-        """See :func:`~psij.launcher.Launcher.get_launcher_failure_message`."""
-=======
         """See :func:`~psij.job_launcher.Launcher.is_launcher_failure`."""
         return output.split('\n')[-1] != '_PSI_J_LAUNCHER_DONE'
 
     def get_launcher_failure_message(self, output: str) -> str:
         """See :func:`~psij.job_launcher.Launcher.get_launcher_failure_message`."""
->>>>>>> ab9c29ec
         return '\n'.join(output.split('\n')[:-1])