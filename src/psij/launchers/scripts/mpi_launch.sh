--- conflicted
+++ resolved
@@ -13,15 +13,11 @@
 pre_launch
 
 set +e
-<<<<<<< HEAD
-mpirun --oversubscribe -n $_PSI_J_PROCESS_COUNT "$@" 1>$_PSI_J_STDOUT 2>$_PSI_J_STDERR <$_PSI_J_STDIN
-=======
 if [ "$IS_OPENMPI" == "1" ]; then
     mpirun --oversubscribe -n $_PSI_J_PROCESS_COUNT "$@" 1>$_PSI_J_STDOUT 2>$_PSI_J_STDERR <$_PSI_J_STDIN
 else
     mpirun -n $_PSI_J_PROCESS_COUNT "$@" 1>$_PSI_J_STDOUT 2>$_PSI_J_STDERR <$_PSI_J_STDIN
 fi
->>>>>>> fedaaa04
 _PSI_J_EC=$?
 set -e
 
