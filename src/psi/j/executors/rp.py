--- conflicted
+++ resolved
@@ -3,11 +3,7 @@
 import time
 import logging
 
-<<<<<<< HEAD
-from typing import Any, Optional, Dict
-=======
-from typing import Any, Optional, List, Dict, Tuple
->>>>>>> 0611ea37
+from typing import Any, Optional, List, Tuple
 
 from distutils.version import StrictVersion
 
